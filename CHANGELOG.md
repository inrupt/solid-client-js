--- conflicted
+++ resolved
@@ -10,9 +10,7 @@
 
 ### Patch changes
 
-<<<<<<< HEAD
 - `getThing` now supports Blank Node identifiers in addition to IRIs and skolems to refer to a subject.
-=======
 - `getThingAll(dataset, { allowacceptBlankNodes: true })` now returns all Blank Nodes
   subjects in the Dataset, in particular including those part of a single chain of
   predicates. For instance, given the following dataset:
@@ -32,7 +30,6 @@
   a single element for the Named Node (`ex:camille`), it will now also include a second
   element for the Blank Node. Blank Node identifiers are by definition unstable and shouldn't
   be relied upon beyond local resolution.
->>>>>>> 4dbd3b71
 
 ## [2.0.1]
 
